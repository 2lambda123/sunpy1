apt-run: &apt-install
  name: Install apt packages
  command: |
    apt update
    apt install -y graphviz build-essential

docs-install: &docs-install
  name: Install Python dependencies
  command: |
    pip install -r requirements/docs.txt

image-conda-run: &image-conda-install
  name: Install Python dependencies for figure tests
  command: |
    conda env create -f sunpy/tests/figure_tests_env_3.5.yml

image-run: &image-tests
  name: Run image tests
  command: |
    conda env list
    source activate sunpy-figure-tests-3.5
    python setup.py test --figure-only --coverage
    pip install codecov
    codecov

version: 2
jobs:
  egg-info-36:
    docker:
      - image: circleci/python:3.6
    steps:
      - checkout
      - run: python setup.py egg_info

  egg-info-35:
    docker:
      - image: circleci/python:3.5
    steps:
      - checkout
      - run: python setup.py egg_info

  figure-tests-35:
    docker:
      - image: continuumio/miniconda3
    steps:
      - checkout
      - run: *apt-install
      - run: *image-conda-install
      - run: *image-tests

  astropy-time:
    docker:
<<<<<<< HEAD
      - image: circleci/python:3.6
        environment:
          COLUMNS=180
=======
      - image: continuumio/miniconda3
>>>>>>> 45558b34
    steps:
      - checkout
      - run: *apt-install
      - run: *docs-install
      # Copy and paste this line for every submodule for which the tests pass
<<<<<<< HEAD
      - run: venv/bin/python setup.py test -P time
      - run: venv/bin/python setup.py test -P net --online
=======
      - run: python setup.py test -P time
>>>>>>> 45558b34

  html-docs:
    docker:
      - image: continuumio/miniconda3
    steps:
      - restore_cache:
          keys: sample-data-v1

      - checkout
      - run: *apt-install
      - run: *docs-install
      - run: python setup.py build_docs -w 2> /dev/null

      - store_artifacts:
          path: docs/_build/html

      - run:
          name: "Built documentation is available at:"
          command: DOCS_URL="${CIRCLE_BUILD_URL}/artifacts/${CIRCLE_NODE_INDEX}/${CIRCLE_WORKING_DIRECTORY/#\~/$HOME}/docs/_build/html/index.html"; echo $DOCS_URL

      - save_cache:
          key: sample-data-v1
          paths:
            - ~/sunpy/data/sample_data


workflows:
  version: 2

  egg-info:
    jobs:
      - egg-info-36
      - egg-info-35

  time-tests:
    jobs:
      - astropy-time

  figure-tests:
    jobs:
      - figure-tests-35

  test-documentation:
    jobs:
      - html-docs


notify:
  webhooks:
    - url: https://giles.cadair.com/circleci<|MERGE_RESOLUTION|>--- conflicted
+++ resolved
@@ -50,24 +50,16 @@
 
   astropy-time:
     docker:
-<<<<<<< HEAD
-      - image: circleci/python:3.6
+      - image: continuumio/miniconda3
         environment:
-          COLUMNS=180
-=======
-      - image: continuumio/miniconda3
->>>>>>> 45558b34
+            COLUMNS=180
     steps:
       - checkout
       - run: *apt-install
       - run: *docs-install
       # Copy and paste this line for every submodule for which the tests pass
-<<<<<<< HEAD
       - run: venv/bin/python setup.py test -P time
       - run: venv/bin/python setup.py test -P net --online
-=======
-      - run: python setup.py test -P time
->>>>>>> 45558b34
 
   html-docs:
     docker:
