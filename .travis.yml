--- conflicted
+++ resolved
@@ -35,9 +35,9 @@
    - wget http://openjpeg.googlecode.com/files/openjpeg-1.5.0-Linux-x86_64.tar.gz
    - sudo tar -xvf openjpeg-1.5.0-Linux-x86_64.tar.gz --strip-components=1 -C /
 
+# Install from wheels
 install:
 #Install Numpy first so we force the version we are using
-<<<<<<< HEAD
    - pip install $PIP_WHEEL_COMMAND numpy==$NUMPY_VERSION
 # Install the other requirements to the desired version
    - pip install $PIP_WHEEL_COMMAND matplotlib==$MATPLOTLIB_VERSION
@@ -48,20 +48,6 @@
    - pip install  $PIP_WHEEL_COMMAND pandas==$PANDAS_VERSION
    - pip install  $PIP_WHEEL_COMMAND astropy
    - pip install  $PIP_WHEEL_COMMAND pytest $SUDS_PKG beautifulsoup4
-=======
-   - pip install --find-links http://sunpy.cadair.com/wheelhouse/index.html --use-wheel --upgrade numpy==$NUMPY_VERSION
-# Install the other requirements to the desired version
-   - pip install --find-links http://sunpy.cadair.com/wheelhouse/index.html --use-wheel --upgrade matplotlib==$MATPLOTLIB_VERSION
-   - pip install --find-links http://sunpy.cadair.com/wheelhouse/index.html --use-wheel --upgrade scipy
-# Manually install pandas deps due to a pip 1.4 / pytz bug
-   - pip install --find-links http://sunpy.cadair.com/wheelhouse/index.html --use-wheel --upgrade pytz==2013b
-   - pip install --find-links http://sunpy.cadair.com/wheelhouse/index.html --use-wheel --upgrade python-dateutil
-   - pip install --find-links http://sunpy.cadair.com/wheelhouse/index.html --use-wheel --upgrade --no-deps pandas==$PANDAS_VERSION
-   - pip install --find-links http://sunpy.cadair.com/wheelhouse/index.html --use-wheel --upgrade astropy
-   - pip install --find-links http://sunpy.cadair.com/wheelhouse/index.html --use-wheel --upgrade pytest 
-   - pip install --find-links http://sunpy.cadair.com/wheelhouse/index.html --use-wheel --upgrade $SUDS_PKG 
-   - pip install --find-links http://sunpy.cadair.com/wheelhouse/index.html --use-wheel --upgrade beautifulsoup4
->>>>>>> 0a81d7b3
 
 # command to run tests
 script:
