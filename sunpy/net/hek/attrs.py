--- conflicted
+++ resolved
@@ -157,7 +157,7 @@
         return hash(tuple(vars(self).itervalues()))
 
 
-class ComparisonParamAttrWrapper(object):
+class _ComparisonParamAttrWrapper(object):
     def __init__(self, name):
         self.name = name
     
@@ -180,12 +180,12 @@
         return _ParamAttr(self.name, '!=', other)
 
 
-class _StringParamAttrWrapper(ComparisonParamAttrWrapper):
+class _StringParamAttrWrapper(_ComparisonParamAttrWrapper):
     def like(self, other):
         return _ParamAttr(self.name, 'like', other)
 
 
-class _NumberParamAttrWrapper(ComparisonParamAttrWrapper):
+class _NumberParamAttrWrapper(_ComparisonParamAttrWrapper):
     pass
 
 
@@ -280,12 +280,7 @@
 
 
 @apply
-<<<<<<< HEAD
 class AR(EventType):
-=======
-class AR(_ListAttr):
-    """ Active region. """
->>>>>>> 27d8121c
     CompactnessCls = _StringParamAttrWrapper('AR_CompactnessCls')
     IntensKurt = _StringParamAttrWrapper('AR_IntensKurt')
     IntensMax = _StringParamAttrWrapper('AR_IntensMax')
