--- conflicted
+++ resolved
@@ -55,10 +55,7 @@
     * `Instrument Paper <http://link.springer.com/article/10.1007%2Fs11207-009-9487-6>`_
     """
 
-<<<<<<< HEAD
     def peek(self, column=None, **kwargs):
-=======
-    def peek(self, column = None, **kwargs):
         """Plots the light curve in a new figure. An example is shown below.
 
         .. plot::
@@ -81,7 +78,6 @@
         fig : `~matplotlib.Figure`
             A plot figure.
         """
->>>>>>> 91cfa81f
         figure = plt.figure()
         # Choose title if none was specified
         if "title" not in kwargs and column is None:
@@ -106,11 +102,7 @@
 
     @staticmethod
     def _get_default_uri():
-<<<<<<< HEAD
-        """Load latest level 0CS if no other data is specified."""
-=======
         """Loads latest level 0CS if no other data is specified"""
->>>>>>> 91cfa81f
         return "http://lasp.colorado.edu/eve/data_access/evewebdata/quicklook/L0CS/LATEST_EVE_L0CS_DIODES_1m.txt"
 
     @staticmethod
